/**
 * Socean class
 *
 * Implements the client that interacts with Socean stake pool.
 *
 * @module
 */
import { TOKEN_PROGRAM_ID } from "@solana/spl-token";
import {
  ConfirmOptions,
  Connection,
  Keypair,
  PublicKey,
  Transaction,
} from "@solana/web3.js";
import BN from "bn.js";

<<<<<<< HEAD
import { signAndSendTransactionSequence } from "@/socean";
import { ClusterType, SoceanConfig } from "@/socean/config";
=======
import { SoceanConfig, ClusterType } from "./config";
import {
  ValidatorListAccount,
  StakePoolAccount,
  Numberu64,
  ValidatorAllStakeAccounts,
} from "./stake-pool/types";
import {
  getStakePoolFromAccountInfo,
  getValidatorListFromAccountInfo,
  getOrCreateAssociatedAddress,
  getWithdrawAuthority,
  getWithdrawStakeTransactions,
  calcWithdrawals,
  tryRpc,
  getValidatorStakeAccount,
  getValidatorTransientStakeAccount,
} from "./stake-pool/utils";
>>>>>>> a8681096
import {
  AccountDoesNotExistError,
  WalletPublicKeyUnavailableError,
} from "@/socean/err";
import {
  TRANSACTION_SEQUENCE_DEFAULT_CONFIRM_OPTIONS,
  TransactionSequence,
  TransactionSequenceSignatures,
  TransactionWithSigners,
  WalletAdapter,
} from "@/socean/transactions";
import {
  cleanupRemovedValidatorsInstruction,
  depositSolInstruction,
  updateStakePoolBalanceInstruction,
  updateValidatorListBalanceTransaction,
} from "@/stake-pool/instructions";
import { StakePool } from "@/stake-pool/schema";
import {
<<<<<<< HEAD
  Numberu64,
  StakePoolAccount,
  ValidatorAllStakeAccounts,
  ValidatorListAccount,
} from "@/stake-pool/types";
import {
  calcDropletsReceivedForDeposit,
  calcPoolPriceAndFee,
  getOrCreateAssociatedAddress,
  getStakePoolFromAccountInfo,
  getValidatorListFromAccountInfo,
  getValidatorStakeAccount,
  getValidatorTransientStakeAccount,
  getWithdrawAuthority,
  getWithdrawStakeTransactions,
  tryRpc,
  validatorsToWithdrawFrom,
} from "@/stake-pool/utils";
=======
  WalletAdapter,
  TransactionSequence,
  TransactionSequenceSignatures,
  TransactionWithSigners,
  TRANSACTION_SEQUENCE_DEFAULT_CONFIRM_OPTIONS,
} from "./transactions";
import { signAndSendTransactionSequence } from ".";
>>>>>>> a8681096

export class Socean {
  public readonly config: SoceanConfig;

  /**
   * Instantiates a Socean client
   * @param clusterType The cluster, for eg. mainnet-beta, to connect to
   * @param connectionOption Accepts either a `Connection` or a `rpcEndpoint` string
   */
  constructor(
    clusterType: ClusterType = "testnet",
    connectionOption?: Connection | string,
  ) {
    this.config = new SoceanConfig(clusterType, connectionOption);
  }

  /**
   * Signs, sends and confirms the transactions required to deposit SOL
   * into the Socean stake pool
   * @param walletAdapter SOL wallet to deposit SOL from
   * @param amountLamports amount to deposit in lamports
   * @param referrerPoolTokenAccount PublicKey of a scnSOL token account of the referrer for this deposit
   * @param confirmOptions transaction confirm options for each transaction
   * @returns the transaction signatures of the transactions sent and confirmed
   * @throws RpcError
   * @throws AccountDoesNotExistError if stake pool does not exist
   * @throws WalletPublicKeyUnavailableError
   */
  async depositSol(
    walletAdapter: WalletAdapter,
    amountLamports: Numberu64,
    referrerPoolTokenAccount?: PublicKey,
    confirmOptions: ConfirmOptions = TRANSACTION_SEQUENCE_DEFAULT_CONFIRM_OPTIONS,
  ): Promise<TransactionSequenceSignatures> {
    const walletPubkey = walletAdapter.publicKey;
    if (!walletPubkey) throw new WalletPublicKeyUnavailableError();
    const txSeq = await this.depositSolTransactions(
      walletPubkey,
      amountLamports,
      referrerPoolTokenAccount,
    );
    return this.signAndSend(walletAdapter, txSeq, confirmOptions);
  }

  /**
   * Creates a `TransactionSequence` that deposits SOL into Socean stake pool
   * Each inner `TransactionWithSigners` array must be executed and confirmed
   * before going to the next one.
   * This is a lower-level API for compatibility, recommend using `depositSol()` instead if possible.
   * @param walletPubkey SOL wallet to deposit SOL from
   * @param amountLamports amount to deposit in lamports
   * @param referrerPoolTokenAccount PublicKey of a scnSOL token account of the referrer for this deposit
   * @returns the deposit transaction sequence
   * @throws RpcError
   * @throws AccountDoesNotExistError if stake pool does not exist
   */
  async depositSolTransactions(
    walletPubkey: PublicKey,
    amountLamports: Numberu64,
    referrerPoolTokenAccount?: PublicKey,
  ): Promise<TransactionSequence> {
    const stakePool = await this.getStakePoolAccount();

    const tx = new Transaction();

    // get associated token account for scnSOL, if not exist create one
    const poolTokenTo = await getOrCreateAssociatedAddress(
      this.config.connection,
      stakePool.account.data.poolMint,
      walletPubkey,
      tx,
    );

    // prep deposit sol instruction
    const stakePoolWithdrawAuthority = await getWithdrawAuthority(
      this.config.stakePoolProgramId,
      this.config.stakePoolAccountPubkey,
    );
    const ix = depositSolInstruction(
      this.config.stakePoolProgramId,
      this.config.stakePoolAccountPubkey,
      stakePoolWithdrawAuthority,
      stakePool.account.data.reserveStake,
      walletPubkey,
      poolTokenTo,
      stakePool.account.data.managerFeeAccount,
      referrerPoolTokenAccount ?? stakePool.account.data.managerFeeAccount,
      stakePool.account.data.poolMint,
      TOKEN_PROGRAM_ID,
      amountLamports,
    );
    tx.add(ix);
    const transactionSequence: TransactionSequence = [
      [
        {
          tx,
          signers: [],
        },
      ],
    ];

    const currEpoch = await this.getCurrentEpoch();
    if (stakePool.account.data.lastUpdateEpoch.lt(new BN(currEpoch))) {
      const validatorListAcc = await this.getValidatorListAccount(
        stakePool.account.data.validatorList,
      );
      const updateTxSeq = await this.updateTransactionSequence(
        stakePool,
        validatorListAcc,
      );
      transactionSequence.unshift(...updateTxSeq);
    }
    return transactionSequence;
  }

  /**
   * Signs, sends and confirms the transactions required to withdraw stake from the Socean stake pool
   * @param walletAdapter the SOL wallet to withdraw stake to. scnSOL is deducted from this wallet's associated token account.
   * @param amountDroplets amount of scnSOL to withdraw in droplets (1 scnSOL = 10^9 droplets)
   * @param confirmOptions transaction confirm options for each transaction
   * @returns the transaction signatures of the transactions sent and confirmed
   *          and the newly created stake accounts to receive the withdrawn stake
   * @throws RpcError
   * @throws AccountDoesNotExistError if stake pool does not exist
   * @throws WalletPublicKeyUnavailableError
   */
  async withdrawStake(
    walletAdapter: WalletAdapter,
    amountDroplets: Numberu64,
    confirmOptions: ConfirmOptions = TRANSACTION_SEQUENCE_DEFAULT_CONFIRM_OPTIONS,
  ): Promise<WithdrawStakeReturn> {
    const walletPubkey = walletAdapter.publicKey;
    if (!walletPubkey) throw new WalletPublicKeyUnavailableError();
    const { transactionSequence, stakeAccounts } =
      await this.withdrawStakeTransactions(walletPubkey, amountDroplets);
    const transactionSignatures = await this.signAndSend(
      walletAdapter,
      transactionSequence,
      confirmOptions,
    );
    return {
      transactionSignatures,
      stakeAccounts,
    };
  }

  /**
   * Creates a set of transactions and signer keypairs for withdrawing stake from the Socean stake pool,
   * and the new stake accounts to receive the withdrawn stake
   * Each inner `TransactionWithSigners` array of `transactionSequence` must be executed and confirmed
   * before going to the next one.
   * This is a lower-level API for compatibility, recommend using `withdrawStake()` instead if possible.
   * @param walletPubkey the SOL wallet to withdraw stake to. scnSOL is deducted from this wallet's associated token account.
   * @param amountDroplets amount of scnSOL to withdraw in droplets (1 scnSOL = 10^9 droplets)
   * @returns `{transactionSequence, stakeAccounts}`, where
   *          `transactionSequence` is the `TransactionSequence` that needs to be sent in order, and
   *          `stakeAccounts` is the array of `Keypair`s for the newly created stake accounts to receive the withdrawn stake
   * @throws RpcError
   * @throws AccountDoesNotExistError if stake pool or validator list does not exist
   * @throws WithdrawalUnserviceableError if a suitable withdraw procedure is not found
   */
  // NOTE: amountDroplets is in type Numberu64 to enforce it to be in the unit of droplets (lamports)
  async withdrawStakeTransactions(
    walletPubkey: PublicKey,
    amountDroplets: Numberu64,
  ): Promise<WithdrawStakeTransactionsReturn> {
    const stakePool = await this.getStakePoolAccount();

    // get ValidatorListAccount
    const validatorListAcc = await this.getValidatorListAccount(
      stakePool.account.data.validatorList,
    );

    // calculate the amounts to withdraw from for each validator
    const validatorWithdrawalReceipts = await calcWithdrawals(
      amountDroplets,
      stakePool,
      validatorListAcc.account.data,
    );

    const [transactions, stakeAccounts] = await getWithdrawStakeTransactions(
      this.config.connection,
      walletPubkey,
      this.config.stakePoolProgramId,
      stakePool,
      validatorListAcc,
      validatorWithdrawalReceipts,
    );
    const res = {
      transactionSequence: [transactions],
      stakeAccounts,
    };

    const currEpoch = await this.getCurrentEpoch();
    if (stakePool.account.data.lastUpdateEpoch.lt(new BN(currEpoch))) {
      const updateTxSeq = await this.updateTransactionSequence(
        stakePool,
        validatorListAcc,
      );
      res.transactionSequence.unshift(...updateTxSeq);
    }
    return res;
  }

  private async signAndSend(
    walletAdapter: WalletAdapter,
    transactionSequence: TransactionSequence,
    confirmOptions: ConfirmOptions,
  ): Promise<TransactionSequenceSignatures> {
    return signAndSendTransactionSequence(
      walletAdapter,
      transactionSequence,
      this.config.connection,
      confirmOptions,
    );
  }

  /**
   * Creates the `TransactionSequence` required to perform the full update
   */
  private async updateTransactionSequence(
    stakePool: StakePoolAccount,
    validatorListAcc: ValidatorListAccount,
  ): Promise<TransactionSequence> {
    const { stakePoolProgramId, stakePoolAccountPubkey } = this.config;

    const withdrawAuthority = await getWithdrawAuthority(
      stakePoolProgramId,
      stakePoolAccountPubkey,
    );

    const updateValidatorListBalance =
      await this.updateValidatorListBalanceTransactions(
        stakePool,
        validatorListAcc,
        withdrawAuthority,
      );

    const {
      account: {
        data: { reserveStake, managerFeeAccount, poolMint, tokenProgramId },
      },
    } = stakePool;

    const finalTx = new Transaction();
    finalTx.add(
      updateStakePoolBalanceInstruction(
        stakePoolProgramId,
        stakePoolAccountPubkey,
        withdrawAuthority,
        validatorListAcc.publicKey,
        reserveStake,
        managerFeeAccount,
        poolMint,
        tokenProgramId,
      ),
    );
    finalTx.add(
      cleanupRemovedValidatorsInstruction(
        stakePoolProgramId,
        stakePoolAccountPubkey,
        validatorListAcc.publicKey,
      ),
    );
    const finalTxWithSigners = {
      tx: finalTx,
      signers: [],
    };

    return [updateValidatorListBalance, [finalTxWithSigners]];
  }

  /**
   * Creates the list of transactions to completely update the validator list
   * @param stakePool
   * @param validatorListAcc
   * @param withdrawAuthority
   */
  private async updateValidatorListBalanceTransactions(
    stakePool: StakePoolAccount,
    validatorListAcc: ValidatorListAccount,
    withdrawAuthority: PublicKey,
  ): Promise<TransactionWithSigners[]> {
    // Based on transaction size limits
    const MAX_VALIDATORS_TO_UPDATE = 5;

    const voteAccounts = validatorListAcc.account.data.validators.map(
      (validator) => validator.voteAccountAddress,
    );

    const res: TransactionWithSigners[] = [];

    for (let i = 0; i < voteAccounts.length; i += MAX_VALIDATORS_TO_UPDATE) {
      const end = Math.min(voteAccounts.length, i + MAX_VALIDATORS_TO_UPDATE);
      const chunk = voteAccounts.slice(i, end);

      const validatorsAllStakeAccounts = await Promise.all(
        chunk.map((voteAccount) =>
          this.getValidatorAllStakeAccounts(voteAccount),
        ),
      );

      res.push({
        tx: updateValidatorListBalanceTransaction(
          this.config.stakePoolProgramId,
          this.config.stakePoolAccountPubkey,
          withdrawAuthority,
          validatorListAcc.publicKey,
          stakePool.account.data.reserveStake,
          validatorsAllStakeAccounts,
          i,
          false, // TODO: no_merge?
        ),
        signers: [],
      });
    }

    return res;
  }

  private async getCurrentEpoch(): Promise<number> {
    const { epoch } = await tryRpc(this.config.connection.getEpochInfo());
    return epoch;
  }

  /**
   * Retrieves and deserializes a StakePool account
   * @returns The deserialized StakePoolAccount
   * @throws RpcError
   * @throws AccountDoesNotExistError if stake pool does not exist
   */
  async getStakePoolAccount(): Promise<StakePoolAccount> {
    const account = await tryRpc(
      this.config.connection.getAccountInfo(this.config.stakePoolAccountPubkey),
    );
    if (account === null)
      throw new AccountDoesNotExistError(this.config.stakePoolAccountPubkey);
    return getStakePoolFromAccountInfo(
      this.config.stakePoolAccountPubkey,
      account,
    );
  }

  /**
   * Retrieves and deserializes a ValidatorList account
   * @returns The deserialized ValidatorListAccount
   * @throws RpcError
   * @throws AccountDoesNotExistError if validator list does not exist
   */
  async getValidatorListAccount(
    validatorListPubkey: PublicKey,
  ): Promise<ValidatorListAccount> {
    const account = await tryRpc(
      this.config.connection.getAccountInfo(validatorListPubkey),
    );
    if (account === null)
      throw new AccountDoesNotExistError(validatorListPubkey);
    return getValidatorListFromAccountInfo(validatorListPubkey, account);
  }

  /**
   * Returns the validator stake account given the validator's vote account
   * @param voteAccount
   */
  async validatorStakeAccount(voteAccount: PublicKey): Promise<PublicKey> {
    return getValidatorStakeAccount(
      this.config.stakePoolProgramId,
      this.config.stakePoolAccountPubkey,
      voteAccount,
    );
  }

  /**
   * Returns the transient stake account given the validator's vote account
   * @param voteAccount
   */
  async transientStakeAccount(voteAccount: PublicKey): Promise<PublicKey> {
    return getValidatorTransientStakeAccount(
      this.config.stakePoolProgramId,
      this.config.stakePoolAccountPubkey,
      voteAccount,
    );
  }

  /**
   * Returns both the validator stake account and transient stake account
   * given the validator's vote account
   */
  async getValidatorAllStakeAccounts(
    voteAccount: PublicKey,
  ): Promise<ValidatorAllStakeAccounts> {
    const main = await this.validatorStakeAccount(voteAccount);
    const transient = await this.transientStakeAccount(voteAccount);
    return {
      main,
      transient,
    };
  }
}

type WithdrawStakeTransactionsReturn = {
  transactionSequence: TransactionSequence;
  stakeAccounts: Keypair[];
};

type WithdrawStakeReturn = {
  transactionSignatures: TransactionSequenceSignatures;
  stakeAccounts: Keypair[];
};<|MERGE_RESOLUTION|>--- conflicted
+++ resolved
@@ -15,29 +15,8 @@
 } from "@solana/web3.js";
 import BN from "bn.js";
 
-<<<<<<< HEAD
 import { signAndSendTransactionSequence } from "@/socean";
 import { ClusterType, SoceanConfig } from "@/socean/config";
-=======
-import { SoceanConfig, ClusterType } from "./config";
-import {
-  ValidatorListAccount,
-  StakePoolAccount,
-  Numberu64,
-  ValidatorAllStakeAccounts,
-} from "./stake-pool/types";
-import {
-  getStakePoolFromAccountInfo,
-  getValidatorListFromAccountInfo,
-  getOrCreateAssociatedAddress,
-  getWithdrawAuthority,
-  getWithdrawStakeTransactions,
-  calcWithdrawals,
-  tryRpc,
-  getValidatorStakeAccount,
-  getValidatorTransientStakeAccount,
-} from "./stake-pool/utils";
->>>>>>> a8681096
 import {
   AccountDoesNotExistError,
   WalletPublicKeyUnavailableError,
@@ -55,17 +34,14 @@
   updateStakePoolBalanceInstruction,
   updateValidatorListBalanceTransaction,
 } from "@/stake-pool/instructions";
-import { StakePool } from "@/stake-pool/schema";
-import {
-<<<<<<< HEAD
+import {
   Numberu64,
   StakePoolAccount,
   ValidatorAllStakeAccounts,
   ValidatorListAccount,
 } from "@/stake-pool/types";
 import {
-  calcDropletsReceivedForDeposit,
-  calcPoolPriceAndFee,
+  calcWithdrawals,
   getOrCreateAssociatedAddress,
   getStakePoolFromAccountInfo,
   getValidatorListFromAccountInfo,
@@ -74,17 +50,7 @@
   getWithdrawAuthority,
   getWithdrawStakeTransactions,
   tryRpc,
-  validatorsToWithdrawFrom,
 } from "@/stake-pool/utils";
-=======
-  WalletAdapter,
-  TransactionSequence,
-  TransactionSequenceSignatures,
-  TransactionWithSigners,
-  TRANSACTION_SEQUENCE_DEFAULT_CONFIRM_OPTIONS,
-} from "./transactions";
-import { signAndSendTransactionSequence } from ".";
->>>>>>> a8681096
 
 export class Socean {
   public readonly config: SoceanConfig;
@@ -381,6 +347,7 @@
       const end = Math.min(voteAccounts.length, i + MAX_VALIDATORS_TO_UPDATE);
       const chunk = voteAccounts.slice(i, end);
 
+      // eslint-disable-next-line no-await-in-loop
       const validatorsAllStakeAccounts = await Promise.all(
         chunk.map((voteAccount) =>
           this.getValidatorAllStakeAccounts(voteAccount),
