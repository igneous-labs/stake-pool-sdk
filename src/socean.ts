/**
 * Socean class
 *
 * Implements the client that interacts with Socean stake pool.
 *
 * @module
 */
import { TOKEN_PROGRAM_ID } from "@solana/spl-token";
import {
  ConfirmOptions,
<<<<<<< HEAD
  Keypair,
  PublicKey,
  Transaction,
=======
  Connection,
>>>>>>> 4f2d24d9
} from "@solana/web3.js";
import BN from "bn.js";

import { signAndSendTransactionSequence } from "@/socean";
import { ClusterType, SoceanConfig } from "@/socean/config";
import {
  AccountDoesNotExistError,
  WalletPublicKeyUnavailableError,
} from "@/socean/err";
import {
  TRANSACTION_SEQUENCE_DEFAULT_CONFIRM_OPTIONS,
  TransactionSequence,
  TransactionSequenceSignatures,
  TransactionWithSigners,
  WalletAdapter,
} from "@/socean/transactions";
import {
  cleanupRemovedValidatorsInstruction,
  depositSolInstruction,
  updateStakePoolBalanceInstruction,
  updateValidatorListBalanceTransaction,
} from "@/stake-pool/instructions";
import { StakePool } from "@/stake-pool/schema";
import {
  Numberu64,
  StakePoolAccount,
  ValidatorAllStakeAccounts,
  ValidatorListAccount,
} from "@/stake-pool/types";
import {
  calcDropletsReceivedForDeposit,
  calcPoolPriceAndFee,
  getOrCreateAssociatedAddress,
  getStakePoolFromAccountInfo,
  getValidatorListFromAccountInfo,
  getValidatorStakeAccount,
  getValidatorTransientStakeAccount,
  getWithdrawAuthority,
  getWithdrawStakeTransactions,
  tryRpc,
  validatorsToWithdrawFrom,
} from "@/stake-pool/utils";

export class Socean {
  public readonly config: SoceanConfig;

  /**
   * Instantiates a Socean client
   * @param clusterType The cluster, for eg. mainnet-beta, to connect to
   * @param connectionOption Accepts either a `Connection` or a `rpcEndpoint` string
   */
  constructor(
    clusterType: ClusterType = "testnet",
    connectionOption?: Connection | string,
  ) {
    this.config = new SoceanConfig(clusterType, connectionOption);
  }

  /**
   * Signs, sends and confirms the transactions required to deposit SOL
   * into the Socean stake pool
   * @param walletAdapter SOL wallet to deposit SOL from
   * @param amountLamports amount to deposit in lamports
   * @param referrerPoolTokenAccount PublicKey of a scnSOL token account of the referrer for this deposit
   * @param confirmOptions transaction confirm options for each transaction
   * @returns the transaction signatures of the transactions sent and confirmed
   * @throws RpcError
   * @throws AccountDoesNotExistError if stake pool does not exist
   * @throws WalletPublicKeyUnavailableError
   */
  async depositSol(
    walletAdapter: WalletAdapter,
    amountLamports: Numberu64,
    referrerPoolTokenAccount?: PublicKey,
    confirmOptions: ConfirmOptions = TRANSACTION_SEQUENCE_DEFAULT_CONFIRM_OPTIONS,
  ): Promise<TransactionSequenceSignatures> {
    const walletPubkey = walletAdapter.publicKey;
    if (!walletPubkey) throw new WalletPublicKeyUnavailableError();
    const txSeq = await this.depositSolTransactions(
      walletPubkey,
      amountLamports,
      referrerPoolTokenAccount,
    );
    return this.signAndSend(walletAdapter, txSeq, confirmOptions);
  }

  /**
   * Creates a `TransactionSequence` that deposits SOL into Socean stake pool
   * Each inner `TransactionWithSigners` array must be executed and confirmed
   * before going to the next one.
   * This is a lower-level API for compatibility, recommend using `depositSol()` instead if possible.
   * @param walletPubkey SOL wallet to deposit SOL from
   * @param amountLamports amount to deposit in lamports
   * @param referrerPoolTokenAccount PublicKey of a scnSOL token account of the referrer for this deposit
   * @returns the deposit transaction sequence
   * @throws RpcError
   * @throws AccountDoesNotExistError if stake pool does not exist
   */
  async depositSolTransactions(
    walletPubkey: PublicKey,
    amountLamports: Numberu64,
    referrerPoolTokenAccount?: PublicKey,
  ): Promise<TransactionSequence> {
    const stakePool = await this.getStakePoolAccount();

    const tx = new Transaction();

    // get associated token account for scnSOL, if not exist create one
    const poolTokenTo = await getOrCreateAssociatedAddress(
      this.config.connection,
      stakePool.account.data.poolMint,
      walletPubkey,
      tx,
    );

    // prep deposit sol instruction
    const stakePoolWithdrawAuthority = await getWithdrawAuthority(
      this.config.stakePoolProgramId,
      this.config.stakePoolAccountPubkey,
    );
    const ix = depositSolInstruction(
      this.config.stakePoolProgramId,
      this.config.stakePoolAccountPubkey,
      stakePoolWithdrawAuthority,
      stakePool.account.data.reserveStake,
      walletPubkey,
      poolTokenTo,
      stakePool.account.data.managerFeeAccount,
      referrerPoolTokenAccount ?? stakePool.account.data.managerFeeAccount,
      stakePool.account.data.poolMint,
      TOKEN_PROGRAM_ID,
      amountLamports,
    );
    tx.add(ix);
    const transactionSequence: TransactionSequence = [
      [
        {
          tx,
          signers: [],
        },
      ],
    ];

    const currEpoch = await this.getCurrentEpoch();
    if (stakePool.account.data.lastUpdateEpoch.lt(new BN(currEpoch))) {
      const validatorListAcc = await this.getValidatorListAccount(
        stakePool.account.data.validatorList,
      );
      const updateTxSeq = await this.updateTransactionSequence(
        stakePool,
        validatorListAcc,
      );
      transactionSequence.unshift(...updateTxSeq);
    }
    return transactionSequence;
  }

  /**
   * Signs, sends and confirms the transactions required to withdraw stake from the Socean stake pool
   * @param walletAdapter the SOL wallet to withdraw stake to. scnSOL is deducted from this wallet's associated token account.
   * @param amountDroplets amount of scnSOL to withdraw in droplets (1 scnSOL = 10^9 droplets)
   * @param confirmOptions transaction confirm options for each transaction
   * @returns the transaction signatures of the transactions sent and confirmed
   *          and the newly created stake accounts to receive the withdrawn stake
   * @throws RpcError
   * @throws AccountDoesNotExistError if stake pool does not exist
   * @throws WalletPublicKeyUnavailableError
   */
  async withdrawStake(
    walletAdapter: WalletAdapter,
    amountDroplets: Numberu64,
    confirmOptions: ConfirmOptions = TRANSACTION_SEQUENCE_DEFAULT_CONFIRM_OPTIONS,
  ): Promise<WithdrawStakeReturn> {
    const walletPubkey = walletAdapter.publicKey;
    if (!walletPubkey) throw new WalletPublicKeyUnavailableError();
    const { transactionSequence, stakeAccounts } =
      await this.withdrawStakeTransactions(walletPubkey, amountDroplets);
    const transactionSignatures = await this.signAndSend(
      walletAdapter,
      transactionSequence,
      confirmOptions,
    );
    return {
      transactionSignatures,
      stakeAccounts,
    };
  }

  /**
   * Creates a set of transactions and signer keypairs for withdrawing stake from the Socean stake pool,
   * and the new stake accounts to receive the withdrawn stake
   * Each inner `TransactionWithSigners` array of `transactionSequence` must be executed and confirmed
   * before going to the next one.
   * This is a lower-level API for compatibility, recommend using `withdrawStake()` instead if possible.
   * @param walletPubkey the SOL wallet to withdraw stake to. scnSOL is deducted from this wallet's associated token account.
   * @param amountDroplets amount of scnSOL to withdraw in droplets (1 scnSOL = 10^9 droplets)
   * @returns `{transactionSequence, stakeAccounts}`, where
   *          `transactionSequence` is the `TransactionSequence` that needs to be sent in order, and
   *          `stakeAccounts` is the array of `Keypair`s for the newly created stake accounts to receive the withdrawn stake
   * @throws RpcError
   * @throws AccountDoesNotExistError if stake pool or validator list does not exist
   * @throws WithdrawalUnserviceableError if a suitable withdraw procedure is not found
   */
  // NOTE: amountDroplets is in type Numberu64 to enforce it to be in the unit of droplets (lamports)
  async withdrawStakeTransactions(
    walletPubkey: PublicKey,
    amountDroplets: Numberu64,
  ): Promise<WithdrawStakeTransactionsReturn> {
    const stakePool = await this.getStakePoolAccount();

    // get ValidatorListAccount
    const validatorListAcc = await this.getValidatorListAccount(
      stakePool.account.data.validatorList,
    );

    // get price and fee information and calculate the amounts
    const [price, fee] = calcPoolPriceAndFee(stakePool);
    const fromAmountDroplets = amountDroplets.toNumber();
    const toAmountLamports = (1 - fee) * (fromAmountDroplets * price);

    // calculate the amounts to withdraw from for each validator
    const amounts = await validatorsToWithdrawFrom(
      new PublicKey(this.config.stakePoolProgramId),
      new PublicKey(this.config.stakePoolAccountPubkey),
      fromAmountDroplets,
      toAmountLamports,
      validatorListAcc.account.data,
      stakePool.account.data.reserveStake,
    );

    const [transactions, stakeAccounts] = await getWithdrawStakeTransactions(
      this.config.connection,
      walletPubkey,
      this.config.stakePoolProgramId,
      stakePool,
      validatorListAcc,
      amounts,
    );
    const res = {
      transactionSequence: [transactions],
      stakeAccounts,
    };

    const currEpoch = await this.getCurrentEpoch();
    if (stakePool.account.data.lastUpdateEpoch.lt(new BN(currEpoch))) {
      const updateTxSeq = await this.updateTransactionSequence(
        stakePool,
        validatorListAcc,
      );
      res.transactionSequence.unshift(...updateTxSeq);
    }
    return res;
  }

  /**
   * Calculates and returns the expected amount of droplets (1 / 10 ** 9 scnSOL) to be received
   * by the user for staking SOL, with deposit fees factored in.
   * Note: if an epoch boundary crosses and the stake pool is updated, the scnSOL supply
   * will no longer match and the result of this function will be incorrect
   * @param lamportsToStake amount of SOL to be staked, in lamports
   * @param stakePool the stake pool to stake to
   * @returns the amount of droplets (1 / 10 ** 9 scnSOL) to be received by the user
   */
  static calcDropletsReceivedForSolDeposit(
    lamportsToStake: Numberu64,
    stakePool: StakePool,
  ): Numberu64 {
    return calcDropletsReceivedForDeposit(
      lamportsToStake,
      stakePool,
      stakePool.solDepositFee,
    );
  }

  /**
   * Calculates and returns the expected amount of droplets (1 / 10 ** 9 scnSOL) to be received
   * by the user for staking stake account(s), with deposit fees factored in.
   * Note: if an epoch boundary crosses and the stake pool is updated, the scnSOL supply
   * will no longer match and the result of this function will be incorrect
   * @param lamportsToStake SOL value of the stake accounts to be staked, in lamports
   * @param stakePool the stake pool to stake to
   * @returns the amount of droplets (1 / 10 ** 9 scnSOL) to be received by the user
   */
  static calcDropletsReceivedForStakeDeposit(
    lamportsToStake: Numberu64,
    stakePool: StakePool,
  ): Numberu64 {
    return calcDropletsReceivedForDeposit(
      lamportsToStake,
      stakePool,
      stakePool.stakeDepositFee,
    );
  }

  private async signAndSend(
    walletAdapter: WalletAdapter,
    transactionSequence: TransactionSequence,
    confirmOptions: ConfirmOptions,
  ): Promise<TransactionSequenceSignatures> {
    return signAndSendTransactionSequence(
      walletAdapter,
      transactionSequence,
      this.config.connection,
      confirmOptions,
    );
  }

  /**
   * Creates the `TransactionSequence` required to perform the full update
   */
  private async updateTransactionSequence(
    stakePool: StakePoolAccount,
    validatorListAcc: ValidatorListAccount,
  ): Promise<TransactionSequence> {
    const { stakePoolProgramId, stakePoolAccountPubkey } = this.config;

    const withdrawAuthority = await getWithdrawAuthority(
      stakePoolProgramId,
      stakePoolAccountPubkey,
    );

    const updateValidatorListBalance =
      await this.updateValidatorListBalanceTransactions(
        stakePool,
        validatorListAcc,
        withdrawAuthority,
      );

    const {
      account: {
        data: { reserveStake, managerFeeAccount, poolMint, tokenProgramId },
      },
    } = stakePool;

    const finalTx = new Transaction();
    finalTx.add(
      updateStakePoolBalanceInstruction(
        stakePoolProgramId,
        stakePoolAccountPubkey,
        withdrawAuthority,
        validatorListAcc.publicKey,
        reserveStake,
        managerFeeAccount,
        poolMint,
        tokenProgramId,
      ),
    );
    finalTx.add(
      cleanupRemovedValidatorsInstruction(
        stakePoolProgramId,
        stakePoolAccountPubkey,
        validatorListAcc.publicKey,
      ),
    );
    const finalTxWithSigners = {
      tx: finalTx,
      signers: [],
    };

    return [updateValidatorListBalance, [finalTxWithSigners]];
  }

  /**
   * Creates the list of transactions to completely update the validator list
   * @param stakePool
   * @param validatorListAcc
   * @param withdrawAuthority
   */
  private async updateValidatorListBalanceTransactions(
    stakePool: StakePoolAccount,
    validatorListAcc: ValidatorListAccount,
    withdrawAuthority: PublicKey,
  ): Promise<TransactionWithSigners[]> {
    // Based on transaction size limits
    const MAX_VALIDATORS_TO_UPDATE = 5;

    const voteAccounts = validatorListAcc.account.data.validators.map(
      (validator) => validator.voteAccountAddress,
    );

    const res: TransactionWithSigners[] = [];

    for (let i = 0; i < voteAccounts.length; i += MAX_VALIDATORS_TO_UPDATE) {
      const end = Math.min(voteAccounts.length, i + MAX_VALIDATORS_TO_UPDATE);
      const chunk = voteAccounts.slice(i, end);

      const validatorsAllStakeAccounts = await Promise.all(
        chunk.map((voteAccount) =>
          this.getValidatorAllStakeAccounts(voteAccount),
        ),
      );

      res.push({
        tx: updateValidatorListBalanceTransaction(
          this.config.stakePoolProgramId,
          this.config.stakePoolAccountPubkey,
          withdrawAuthority,
          validatorListAcc.publicKey,
          stakePool.account.data.reserveStake,
          validatorsAllStakeAccounts,
          i,
          false, // TODO: no_merge?
        ),
        signers: [],
      });
    }

    return res;
  }

  private async getCurrentEpoch(): Promise<number> {
    const { epoch } = await tryRpc(this.config.connection.getEpochInfo());
    return epoch;
  }

  /**
   * Retrieves and deserializes a StakePool account
   * @returns The deserialized StakePoolAccount
   * @throws RpcError
   * @throws AccountDoesNotExistError if stake pool does not exist
   */
  async getStakePoolAccount(): Promise<StakePoolAccount> {
    const account = await tryRpc(
      this.config.connection.getAccountInfo(this.config.stakePoolAccountPubkey),
    );
    if (account === null)
      throw new AccountDoesNotExistError(this.config.stakePoolAccountPubkey);
    return getStakePoolFromAccountInfo(
      this.config.stakePoolAccountPubkey,
      account,
    );
  }

  /**
   * Retrieves and deserializes a ValidatorList account
   * @returns The deserialized ValidatorListAccount
   * @throws RpcError
   * @throws AccountDoesNotExistError if validator list does not exist
   */
  async getValidatorListAccount(
    validatorListPubkey: PublicKey,
  ): Promise<ValidatorListAccount> {
    const account = await tryRpc(
      this.config.connection.getAccountInfo(validatorListPubkey),
    );
    if (account === null)
      throw new AccountDoesNotExistError(validatorListPubkey);
    return getValidatorListFromAccountInfo(validatorListPubkey, account);
  }

  /**
   * Returns the validator stake account given the validator's vote account
   * @param voteAccount
   */
  async validatorStakeAccount(voteAccount: PublicKey): Promise<PublicKey> {
    return getValidatorStakeAccount(
      this.config.stakePoolProgramId,
      this.config.stakePoolAccountPubkey,
      voteAccount,
    );
  }

  /**
   * Returns the transient stake account given the validator's vote account
   * @param voteAccount
   */
  async transientStakeAccount(voteAccount: PublicKey): Promise<PublicKey> {
    return getValidatorTransientStakeAccount(
      this.config.stakePoolProgramId,
      this.config.stakePoolAccountPubkey,
      voteAccount,
    );
  }

  /**
   * Returns both the validator stake account and transient stake account
   * given the validator's vote account
   */
  async getValidatorAllStakeAccounts(
    voteAccount: PublicKey,
  ): Promise<ValidatorAllStakeAccounts> {
    const main = await this.validatorStakeAccount(voteAccount);
    const transient = await this.transientStakeAccount(voteAccount);
    return {
      main,
      transient,
    };
  }
}

type WithdrawStakeTransactionsReturn = {
  transactionSequence: TransactionSequence;
  stakeAccounts: Keypair[];
};

type WithdrawStakeReturn = {
  transactionSignatures: TransactionSequenceSignatures;
  stakeAccounts: Keypair[];
};<|MERGE_RESOLUTION|>--- conflicted
+++ resolved
@@ -8,13 +8,10 @@
 import { TOKEN_PROGRAM_ID } from "@solana/spl-token";
 import {
   ConfirmOptions,
-<<<<<<< HEAD
+  Connection,
   Keypair,
   PublicKey,
   Transaction,
-=======
-  Connection,
->>>>>>> 4f2d24d9
 } from "@solana/web3.js";
 import BN from "bn.js";
 
