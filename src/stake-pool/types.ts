--- conflicted
+++ resolved
@@ -29,17 +29,6 @@
   account: AccountInfo<schema.ValidatorList>;
 }
 
-<<<<<<< HEAD
-/**
- * Wrapper type containing a transaction and associated signers of the transaction
- */
-export type TransactionWithSigners = {
-  tx: Transaction;
-  signers: Signer[];
-};
-
-=======
->>>>>>> a2449f34
 /**
  * Numerical enum for the different Stake Pool instructions
  * NOTE: this must match the order in instruction.rs in order
