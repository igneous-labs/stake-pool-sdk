# Changelog
All notable changes to this project will be documented in this file.

The format is based on [Keep a Changelog](https://keepachangelog.com/en/1.0.0/),
and this project adheres to [Semantic Versioning](https://semver.org/spec/v2.0.0.html).

## [UNRELEASED]

<<<<<<< HEAD
### Added
- `onStakePoolChange` and `onValidatorListChange`
=======
### Changed
- `depositStake` and `depositStakeTransactions` now take an additional `amount` argument that can be used to split an active stake account before depositing. 
>>>>>>> a880cbc5

## [0.3.0] - 2022-04-28

### Fixed
- `Socean` constructor failing when `Connection` is passed in as arg when used in packages that contain their own installation of `@solana/web3.js`.

### Changed
- All `TransactionInstruction` functions are now exported

### Added
- utils:
  - `calcSolDepositInverse()`, `calcWithdrawalsInverse()`

## [0.2.1 - 0.2.4] - 2022-03/04

### Fixed
- `withdrawStake` not following on-chain logic of only withdrawing from transient/reserve stake accounts only if there are no active stake accounts in the entire stake pool
- issues with import and package resolution with `tsconfig-paths`

## [0.2.0] - 2022-03-10
### Changed
 - support for large withdrawal
 - `Socean` constructor to accept optional web3 connection or custom rpc url
 - `SoceanConfig` to be public
 - `buffer-layout` package was replaced by `@solana/buffer-layout`

### Added
 - types for bn.js
 - devnet support
 - `WithdrawalUnserviceableError` to accept description string `reason`
 - types:
   - `ConfirmOptions` (default preflightCommitment: "processed", commitment: "confirmed")
   - `DepositReceipt`
   - `WithdrawalReceipt`
   - `ValidatorWithdrawalReceipt`
 - utils:
   - `calcSolDeposit`
   - `calcStakeDeposit`
   - `stakeAvailableToWithdraw`



## [0.1.2] - 2022-02-15
### Fixed
 - esm module export
 - build procedure


## [0.1.1] - 2022-02-13
### Changed
 - update dependency `@types/node`: `17.0.10` -> `17.0.18`
 - update dependency `mocha`: `9.1.4` -> `9.2.0`
 - update dependency `ts-node`: `10.4.0` -> `10.5.0`


## [0.1.0] - 2022-02-13
### Added
TODO: intial spec list<|MERGE_RESOLUTION|>--- conflicted
+++ resolved
@@ -6,13 +6,11 @@
 
 ## [UNRELEASED]
 
-<<<<<<< HEAD
+### Changed
+- `depositStake` and `depositStakeTransactions` now take an additional `amount` argument that can be used to split an active stake account before depositing. 
+
 ### Added
 - `onStakePoolChange` and `onValidatorListChange`
-=======
-### Changed
-- `depositStake` and `depositStakeTransactions` now take an additional `amount` argument that can be used to split an active stake account before depositing. 
->>>>>>> a880cbc5
 
 ## [0.3.0] - 2022-04-28
 
