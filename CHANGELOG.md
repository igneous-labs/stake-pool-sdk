# Changelog
All notable changes to this project will be documented in this file.

The format is based on [Keep a Changelog](https://keepachangelog.com/en/1.0.0/),
and this project adheres to [Semantic Versioning](https://semver.org/spec/v2.0.0.html).

## [UNRELEASED]

<<<<<<< HEAD
### Added
- Export account schema types and classes
=======
### Changed
- `depositStake` and `depositStakeTransactions` now take an additional `amount` argument that can be used to split an active stake account before depositing. 

### Added
- `onStakePoolChange` and `onValidatorListChange`
>>>>>>> 7ce9e383

## [0.3.0] - 2022-04-28

### Fixed
- `Socean` constructor failing when `Connection` is passed in as arg when used in packages that contain their own installation of `@solana/web3.js`.

### Changed
- All `TransactionInstruction` functions are now exported

### Added
- utils:
  - `calcSolDepositInverse()`, `calcWithdrawalsInverse()`

## [0.2.1 - 0.2.4] - 2022-03/04

### Fixed
- `withdrawStake` not following on-chain logic of only withdrawing from transient/reserve stake accounts only if there are no active stake accounts in the entire stake pool
- issues with import and package resolution with `tsconfig-paths`

## [0.2.0] - 2022-03-10
### Changed
 - support for large withdrawal
 - `Socean` constructor to accept optional web3 connection or custom rpc url
 - `SoceanConfig` to be public
 - `buffer-layout` package was replaced by `@solana/buffer-layout`

### Added
 - types for bn.js
 - devnet support
 - `WithdrawalUnserviceableError` to accept description string `reason`
 - types:
   - `ConfirmOptions` (default preflightCommitment: "processed", commitment: "confirmed")
   - `DepositReceipt`
   - `WithdrawalReceipt`
   - `ValidatorWithdrawalReceipt`
 - utils:
   - `calcSolDeposit`
   - `calcStakeDeposit`
   - `stakeAvailableToWithdraw`



## [0.1.2] - 2022-02-15
### Fixed
 - esm module export
 - build procedure


## [0.1.1] - 2022-02-13
### Changed
 - update dependency `@types/node`: `17.0.10` -> `17.0.18`
 - update dependency `mocha`: `9.1.4` -> `9.2.0`
 - update dependency `ts-node`: `10.4.0` -> `10.5.0`


## [0.1.0] - 2022-02-13
### Added
TODO: intial spec list<|MERGE_RESOLUTION|>--- conflicted
+++ resolved
@@ -6,16 +6,12 @@
 
 ## [UNRELEASED]
 
-<<<<<<< HEAD
-### Added
-- Export account schema types and classes
-=======
 ### Changed
 - `depositStake` and `depositStakeTransactions` now take an additional `amount` argument that can be used to split an active stake account before depositing. 
 
 ### Added
 - `onStakePoolChange` and `onValidatorListChange`
->>>>>>> 7ce9e383
+- Export account schema types and classes
 
 ## [0.3.0] - 2022-04-28
 
